--- conflicted
+++ resolved
@@ -19,244 +19,7 @@
 // ErrListenerAlreadyWrappedToNoise occurs when the provided net.Listener is already wrapped with noise.Listener
 var ErrListenerAlreadyWrappedToNoise = errors.New("listener is already wrapped to *noise.Listener")
 
-<<<<<<< HEAD
-// NextConn provides information on the next connection.
-type NextConn struct {
-	conn *ServerConn
-	id   uint16
-}
-
-func (r *NextConn) writeFrame(ft FrameType, p []byte) error {
-	if err := writeFrame(r.conn.Conn, MakeFrame(ft, r.id, p)); err != nil {
-		go func() {
-			if err := r.conn.Close(); err != nil {
-				log.WithField("reason", err).Debug("Connection closed")
-			}
-		}()
-		return err
-	}
-	return nil
-}
-
-// ServerConn is a connection between a dmsg.Server and a dmsg.Client from a server's perspective.
-type ServerConn struct {
-	log *logging.Logger
-
-	net.Conn
-	remoteClient cipher.PubKey
-
-	nextRespID uint16
-	nextConns  map[uint16]*NextConn
-	mx         sync.RWMutex
-}
-
-// NewServerConn creates a new connection from the perspective of a dmsg_server.
-func NewServerConn(log *logging.Logger, conn net.Conn, remoteClient cipher.PubKey) *ServerConn {
-	return &ServerConn{
-		log:          log,
-		Conn:         conn,
-		remoteClient: remoteClient,
-		nextRespID:   randID(false),
-		nextConns:    make(map[uint16]*NextConn),
-	}
-}
-
-func (c *ServerConn) delNext(id uint16) {
-	c.mx.Lock()
-	delete(c.nextConns, id)
-	c.mx.Unlock()
-}
-
-func (c *ServerConn) setNext(id uint16, r *NextConn) {
-	c.mx.Lock()
-	c.nextConns[id] = r
-	c.mx.Unlock()
-}
-
-func (c *ServerConn) getNext(id uint16) (*NextConn, bool) {
-	c.mx.RLock()
-	r := c.nextConns[id]
-	c.mx.RUnlock()
-	return r, r != nil
-}
-
-func (c *ServerConn) addNext(ctx context.Context, r *NextConn) (uint16, error) {
-	c.mx.Lock()
-	defer c.mx.Unlock()
-
-	for {
-		if r := c.nextConns[c.nextRespID]; r == nil {
-			break
-		}
-		c.nextRespID += 2
-
-		select {
-		case <-ctx.Done():
-			return 0, ctx.Err()
-		default:
-		}
-	}
-
-	id := c.nextRespID
-	c.nextRespID = id + 2
-	c.nextConns[id] = r
-	return id, nil
-}
-
-// PK returns the remote dmsg_client's public key.
-func (c *ServerConn) PK() cipher.PubKey {
-	return c.remoteClient
-}
-
-type getConnFunc func(pk cipher.PubKey) (*ServerConn, bool)
-
-// Serve handles (and forwards when necessary) incoming frames.
-func (c *ServerConn) Serve(ctx context.Context, getConn getConnFunc) (err error) {
-	log := c.log.WithField("srcClient", c.remoteClient)
-
-	// Only manually close the underlying net.Conn when the done signal is context-initiated.
-	done := make(chan struct{})
-	defer close(done)
-	go func() {
-		select {
-		case <-done:
-		case <-ctx.Done():
-			if err := c.Conn.Close(); err != nil {
-				log.WithError(err).Warn("failed to close underlying connection")
-			}
-		}
-	}()
-
-	defer func() {
-		// Send CLOSE frames to all transports which are established with this dmsg.Client
-		// This ensures that all parties are informed about the transport closing.
-		c.mx.Lock()
-		for _, conn := range c.nextConns {
-			why := byte(0)
-			if err := conn.writeFrame(CloseType, []byte{why}); err != nil {
-				log.WithError(err).Warnf("failed to write frame: %s", err)
-			}
-		}
-		c.mx.Unlock()
-
-		log.WithField("reason", err).WithField("connCount", decrementServeCount()).Debug("ClosingConn")
-		if err := c.Conn.Close(); err != nil {
-			log.WithField("reason", err).Debug("Connection closed")
-		}
-	}()
-
-	log.WithField("connCount", incrementServeCount()).Infoln("ServingConn")
-
-	err = c.writeOK()
-	if err != nil {
-		return fmt.Errorf("sending OK failed: %s", err)
-	}
-
-	for {
-		f, err := readFrame(c.Conn)
-		if err != nil {
-			return fmt.Errorf("read failed: %s", err)
-		}
-		log := log.WithField("received", f)
-
-		ft, id, p := f.Disassemble()
-
-		switch ft {
-		case RequestType:
-			ctx, cancel := context.WithTimeout(ctx, TransportHandshakeTimeout)
-			_, why, ok := c.handleRequest(ctx, getConn, id, p)
-			cancel()
-			if !ok {
-				log.Debugln("FrameRejected: Erroneous request or unresponsive dstClient.")
-				if err := c.delChan(id, why); err != nil {
-					return err
-				}
-			}
-			log.Debugln("FrameForwarded")
-
-		case AcceptType, FwdType, AckType, CloseType:
-			next, why, ok := c.forwardFrame(ft, id, p)
-			if !ok {
-				log.Debugln("FrameRejected: Failed to forward to dstClient.")
-				// Delete channel (and associations) on failure.
-				if err := c.delChan(id, why); err != nil {
-					return err
-				}
-				continue
-			}
-			log.Debugln("FrameForwarded")
-
-			// On success, if Close frame, delete the associations.
-			if ft == CloseType {
-				c.delNext(id)
-				next.conn.delNext(next.id)
-			}
-
-		default:
-			log.Debugln("FrameRejected: Unknown frame type.")
-			// Unknown frame type.
-			return errors.New("unknown frame of type received")
-		}
-	}
-}
-
-func (c *ServerConn) delChan(id uint16, why byte) error {
-	c.delNext(id)
-	if err := writeCloseFrame(c.Conn, id, why); err != nil {
-		return fmt.Errorf("failed to write frame: %s", err)
-	}
-	return nil
-}
-
-func (c *ServerConn) writeOK() error {
-	if err := writeFrame(c.Conn, MakeFrame(OkType, 0, nil)); err != nil {
-		return err
-	}
-	return nil
-}
-
-// nolint:unparam
-func (c *ServerConn) forwardFrame(ft FrameType, id uint16, p []byte) (*NextConn, byte, bool) {
-	next, ok := c.getNext(id)
-	if !ok {
-		return next, 0, false
-	}
-	if err := next.writeFrame(ft, p); err != nil {
-		return next, 0, false
-	}
-	return next, 0, true
-}
-
-// nolint:unparam
-func (c *ServerConn) handleRequest(ctx context.Context, getLink getConnFunc, id uint16, p []byte) (*NextConn, byte, bool) {
-	payload, err := unmarshalHandshakePayload(p)
-	if err != nil || payload.InitPK != c.PK() {
-		return nil, 0, false
-	}
-	respL, ok := getLink(payload.RespPK)
-	if !ok {
-		return nil, 0, false
-	}
-
-	// set next relations.
-	respID, err := respL.addNext(ctx, &NextConn{conn: c, id: id})
-	if err != nil {
-		return nil, 0, false
-	}
-	next := &NextConn{conn: respL, id: respID}
-	c.setNext(id, next)
-
-	// forward to responding client.
-	if err := next.writeFrame(RequestType, p); err != nil {
-		return next, 0, false
-	}
-	return next, 0, true
-}
-
-// Server represents a dmsg_server.
-=======
 // Server represents a dms_server.
->>>>>>> 39727ed0
 type Server struct {
 	log *logging.Logger
 
