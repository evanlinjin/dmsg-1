package dmsg

import (
	"context"
	"fmt"
	"io"
	"log"
	"math/rand"
	"net"
	"os"
	"sync"
	"testing"
	"time"

	"github.com/skycoin/skycoin/src/util/logging"
	"github.com/stretchr/testify/assert"
	"github.com/stretchr/testify/require"
	"golang.org/x/net/nettest"

	"github.com/skycoin/dmsg/cipher"
	"github.com/skycoin/dmsg/disc"
	"github.com/skycoin/dmsg/noise"
)

const (
	responderName = "responder"
	initiatorName = "initiator"
	message       = "Hello there!"
	msgCount      = 100
	bufSize       = 5
)

func TestMain(m *testing.M) {
	loggingLevel, ok := os.LookupEnv("TEST_LOGGING_LEVEL")
	if ok {
		lvl, err := logging.LevelFromString(loggingLevel)
		if err != nil {
			log.Fatal(err)
		}
		logging.SetLevel(lvl)
	} else {
		logging.Disable()
	}

	os.Exit(m.Run())
}

// TestServerConn_AddNext ensures that `nextConns` for the remote client is being filled correctly.
func TestServerConn_AddNext(t *testing.T) {
	type want struct {
		id      uint16
		wantErr bool
	}

	pk, _ := cipher.GenerateKeyPair()

	fullNextConns := make(map[uint16]*NextConn)
	fullNextConns[1] = &NextConn{}
	for i := uint16(3); i != 1; i += 2 {
		fullNextConns[i] = &NextConn{}
	}

	timeoutCtx, cancel := context.WithTimeout(context.Background(), smallDelay)
	defer cancel()

	cases := []struct {
		name string
		conn *ServerConn
		ctx  context.Context
		want want
	}{
		{
			name: "ok",
			conn: &ServerConn{
				remoteClient: pk,
				log:          logging.MustGetLogger("ServerConn"),
				nextRespID:   1,
				nextConns:    map[uint16]*NextConn{},
			},
			ctx: context.Background(),
			want: want{
				id: 1,
			},
		},
		{
			name: "ok, skip 1",
			conn: &ServerConn{
				remoteClient: pk,
				log:          logging.MustGetLogger("ServerConn"),
				nextRespID:   1,
				nextConns: map[uint16]*NextConn{
					1: {},
				},
			},
			ctx: context.Background(),
			want: want{
				id: 3,
			},
		},
		{
			name: "fail - timed out",
			conn: &ServerConn{
				remoteClient: pk,
				log:          logging.MustGetLogger("ServerConn"),
				nextRespID:   1,
				nextConns:    fullNextConns,
			},
			ctx: timeoutCtx,
			want: want{
				wantErr: true,
			},
		},
	}

	for _, tc := range cases {
		tc := tc
		t.Run(tc.name, func(t *testing.T) {
			id, err := tc.conn.addNext(tc.ctx, &NextConn{})

			if tc.want.wantErr {
				require.Error(t, err)
			} else {
				require.NoError(t, err)
			}
			if err != nil {
				return
			}

			require.Equal(t, tc.want.id, id)
		})
	}

	// concurrent
	connsCount := 50

	serverConn := &ServerConn{
		log:          logging.MustGetLogger("ServerConn"),
		remoteClient: pk,
		nextRespID:   1,
		nextConns:    map[uint16]*NextConn{},
	}

	var wg sync.WaitGroup
	wg.Add(connsCount)
	for i := 0; i < connsCount; i++ {
		go func() {
			defer wg.Done()

			_, err := serverConn.addNext(context.Background(), &NextConn{})
			require.NoError(t, err)
		}()
	}

	wg.Wait()

	for i := uint16(1); i < uint16(connsCount*2); i += 2 {
		_, ok := serverConn.getNext(i)
		require.True(t, ok)
	}

	for i := uint16(connsCount*2 + 1); i != 1; i += 2 {
		_, ok := serverConn.getNext(i)
		require.False(t, ok)
	}
}

// TestNewServer ensures Server starts and quits with no error.
func TestNewServer(t *testing.T) {
	sPK, sSK := cipher.GenerateKeyPair()
	dc := disc.NewMock()

	l, err := net.Listen("tcp", "")
	require.NoError(t, err)

	// When calling 'NewServer', if the provided net.Listener is already a noise.Listener,
	// An error should be returned.
	t.Run("Already wrapped listener fails", func(t *testing.T) {
		wrappedL := noise.WrapListener(l, sPK, sSK, false, noise.HandshakeXK)
		s, err := NewServer(sPK, sSK, "", wrappedL, dc)
		assert.Equal(t, ErrListenerAlreadyWrappedToNoise, err)
		assert.Nil(t, s)
	})

<<<<<<< HEAD
	srv, err := NewServer(sPK, sSK, "", l, dc)
	require.NoError(t, err)

	go srv.Serve() //nolint:errcheck

	time.Sleep(smallDelay)

	assert.NoError(t, srv.Close())
}

func BenchmarkNewServer(b *testing.B) {
	dc := disc.NewMock()

	for i := 0; i < b.N; i++ {
		pk, sk := cipher.GenerateKeyPair()

		l, err := net.Listen("tcp", "")
		if err != nil {
			b.Error(err)
		}

		srv, err := NewServer(pk, sk, "", l, dc)
		if err != nil {
			b.Error(err)
		}
		go srv.Serve() //nolint:errcheck
	}
=======
	t.Run("should_start_and_stop_okay", func(t *testing.T) {
		s, err := NewServer(sPK, sSK, "", l, dc)
		require.NoError(t, err)

		var serveErr error
		serveDone := make(chan struct{})
		go func() {
			serveErr = s.Serve()
			close(serveDone)
		}()

		time.Sleep(time.Second)

		require.NoError(t, s.Close())

		<-serveDone
		require.NoError(t, serveErr)
	})
>>>>>>> 124e2982
}

// TestServer_Serve ensures that Server processes request frames and
// instantiates transports properly.
func TestServer_Serve(t *testing.T) {
	dc := disc.NewMock()

	srv := createServer(t, dc, "")
	go srv.Serve() //nolint:errcheck

	// connect two clients, establish transport, check if there are
	// two ServerConn's and that both conn's `nextConn` is filled correctly
	t.Run("Transport establishes", func(t *testing.T) {
		testTransportEstablishment(t, dc, srv)
	})

	t.Run("Transport establishes concurrently", func(t *testing.T) {
		testConcurrentTransportEstablishment(t, dc, srv)
	})

	t.Run("Failed accepts do not result in hang", func(t *testing.T) {
		t.Parallel()
		testFailedAccepts(t, dc)
	})

	t.Run("Sent/received message is consistent", func(t *testing.T) {
		t.Parallel()
		testMessageConsistency(t, dc)
	})

	t.Run("Capped transport buffer does not result in hang", func(t *testing.T) {
		t.Parallel()
		testCappedTransport(t, dc)
	})

	t.Run("Self dialing works", func(t *testing.T) {
		t.Parallel()
		testSelfDialing(t, dc)
	})

	t.Run("Server disconnection closes transports", func(t *testing.T) {
		t.Parallel()
		testServerDisconnection(t)
	})

	t.Run("Reconnection to server succeeds", func(t *testing.T) {
		t.Run("Same address", func(t *testing.T) {
			t.Parallel()
			testServerReconnection(t, false)
		})

		t.Run("Random address", func(t *testing.T) {
			t.Parallel()
			testServerReconnection(t, true)
		})
	})
}

func testServerDisconnection(t *testing.T) {
	dc := disc.NewMock()
	srv := createServer(t, dc, "")
	var srvStartErr error
	srvDone := make(chan struct{})
	go func() {
		if err := srv.Serve(); err != nil {
			srvStartErr = err
		}

		close(srvDone)
	}()
	responder := createClient(t, dc, responderName)
	initiator := createClient(t, dc, initiatorName)
	initiatorTransport, responderTransport := dial(t, initiator, responder, noDelay)
	testTransportMessaging(t, initiatorTransport, responderTransport)
	err := srv.Close()
	require.NoError(t, err)
	<-srvDone
	// TODO: remove log, uncomment when bug is fixed
	log.Printf("SERVE ERR: %v", srvStartErr)
	// require.NoError(t, sStartErr)
	/*time.Sleep(largeDelay)

	tp, ok := bTransport.(*Transport)
	require.Equal(t, true, ok)
	require.Equal(t, true, tp.IsClosed())

	tp, ok = aTransport.(*Transport)
	require.Equal(t, true, ok)
	require.Equal(t, true, tp.IsClosed())*/
}

func testSelfDialing(t *testing.T, dc disc.APIClient) {
	client := createClient(t, dc, "client")
	selfWrTp, selfRdTp := dial(t, client, client, noDelay)
	// try to write/read message to/from self
	testTransportMessaging(t, selfWrTp, selfRdTp)
	require.NoError(t, closeClosers(selfRdTp, selfWrTp, client))
}

func testTransportMessaging(t *testing.T, init *Transport, resp *Transport) {
	for i := 0; i < msgCount; i++ {
		_, err := init.Write([]byte(message))
		require.NoError(t, err)

		recvBuf := make([]byte, bufSize)
		for i := 0; i < len(message); i += bufSize {
			_, err := resp.Read(recvBuf)
			require.NoError(t, err)
		}
	}
}

func testCappedTransport(t *testing.T, dc disc.APIClient) {
	responder := createClient(t, dc, responderName)
	initiator := createClient(t, dc, initiatorName)
	// responder calls initiator
	responderWrTransport, _ := dial(t, responder, initiator, noDelay)
	msg := []byte(message)
	// exact iterations to fill the receiving buffer and hang `Write`
	iterationsToDo := tpBufCap/len(msg) + 1
	// fill the buffer, but no block yet
	for i := 0; i < iterationsToDo-1; i++ {
		_, err := responderWrTransport.Write(msg)
		require.NoError(t, err)
	}
	// block on `Write`
	var blockedWriteErr error
	blockedWriteDone := make(chan struct{})
	go func() {
		_, blockedWriteErr = responderWrTransport.Write(msg)
		close(blockedWriteDone)
	}()
	// wait till it's definitely blocked
	initiatorWrTransport, responderRdTransport := dial(t, initiator, responder, smallDelay)
	// try to write/read message via the new transports
	for i := 0; i < msgCount; i++ {
		_, err := initiatorWrTransport.Write(msg)
		require.NoError(t, err)

		recBuff := make([]byte, len(msg))
		_, err = responderRdTransport.Read(recBuff)
		require.NoError(t, err)

		require.Equal(t, recBuff, msg)
	}
	err := responderWrTransport.Close()
	require.NoError(t, err)
	<-blockedWriteDone
	require.Error(t, blockedWriteErr)
	require.NoError(t, closeClosers(initiatorWrTransport, responderRdTransport, responder, initiator))
}

func testFailedAccepts(t *testing.T, dc disc.APIClient) {
	responder := createClient(t, dc, responderName)
	initiator := createClient(t, dc, initiatorName)
	initiatorTransport, responderTransport := dial(t, initiator, responder, noDelay)
	readWriteStop := make(chan struct{})
	readWriteDone := make(chan struct{})
	var readErr, writeErr error
	go func() {
		// read/write to/from transport until the stop signal arrives
		for {
			select {
			case <-readWriteStop:
				close(readWriteDone)
				return
			default:
				if _, writeErr = initiatorTransport.Write([]byte(message)); writeErr != nil {
					close(readWriteDone)
					return
				}
				if _, readErr = responderTransport.Read([]byte(message)); readErr != nil {
					close(readWriteDone)
					return
				}
			}
		}
	}()
	var err error
	// continue creating transports until the error occurs
	for {
		ctx := context.Background()
		if _, err = responder.Dial(ctx, initiator.pk); err != nil {
			break
		}
	}
	// must be error
	require.Error(t, err)
	// the same as above, transport is created by another client
	for {
		ctx := context.Background()
		if _, err = initiator.Dial(ctx, responder.pk); err != nil {
			break
		}
	}
	// must be error
	require.Error(t, err)
	// wait more time to ensure that the initially created transport works
	time.Sleep(smallDelay)
	require.NoError(t, closeClosers(responderTransport, initiatorTransport))
	// stop reading/writing goroutines
	close(readWriteStop)
	<-readWriteDone
	// check that the initial transport had been working properly all the time
	// if any error, it must be `io.EOF` for reader
	if readErr != io.EOF {
		require.NoError(t, readErr)
	}
	// if any error, it must be `io.ErrClosedPipe` for writer
	if writeErr != io.ErrClosedPipe {
		require.NoError(t, writeErr)
	}
	require.NoError(t, closeClosers(responder, initiator))
}

func testTransportEstablishment(t *testing.T, dc disc.APIClient, srv *Server) {
	responder := createClient(t, dc, responderName)
	initiator := createClient(t, dc, initiatorName)
	initiatorTransport, responderTransport := dial(t, initiator, responder, noDelay)
	// must be 2 ServerConn's
	checkConnCount(t, noDelay, 2, srv)
	// must have ServerConn for A
	responderServerConn, ok := srv.getConn(responder.pk)
	require.True(t, ok)
	require.Equal(t, responder.pk, responderServerConn.PK())
	// must have ServerConn for B
	initiatorServerConn, ok := srv.getConn(initiator.pk)
	require.True(t, ok)
	require.Equal(t, initiator.pk, initiatorServerConn.PK())
	// must have a ClientConn
	responderClientConn, ok := responder.getConn(srv.pk)
	require.True(t, ok)
	require.Equal(t, srv.pk, responderClientConn.RemotePK())
	// must have a ClientConn
	initiatorClientConn, ok := initiator.getConn(srv.pk)
	require.True(t, ok)
	require.Equal(t, srv.pk, initiatorClientConn.RemotePK())
	// check whether nextConn's contents are as must be
	nextInitID := getNextInitID(initiatorClientConn)
	initiatorNextConn, ok := initiatorServerConn.getNext(nextInitID - 2)
	require.True(t, ok)
	nextRespID := getNextRespID(responderServerConn)
	require.Equal(t, initiatorNextConn.id, nextRespID-2)
	// check whether nextConn's contents are as must be
	nextRespID = getNextRespID(responderServerConn)
	responderNextConn, ok := responderServerConn.getNext(nextRespID - 2)
	require.True(t, ok)
	nextInitID = getNextInitID(initiatorClientConn)
	require.Equal(t, responderNextConn.id, nextInitID-2)
	require.NoError(t, closeClosers(responderTransport, initiatorTransport, responder, initiator))
	checkConnCount(t, smallDelay, 0, srv, responder, initiator)
}

func testConcurrentTransportEstablishment(t *testing.T, dc disc.APIClient, srv *Server) {
	// this way we can control the tests' difficulty
	initiatorsCount := 50
	respondersCount := 50
	rand := rand.New(rand.NewSource(time.Now().UnixNano()))
	// store the number of transports each responder should handle
	respondersTpsCount := make(map[int]int)
	// mapping initiators to responders; one initiator performs a single connection,
	// while responders may handle from 0 to `initiatorsCount` connections
	pickedResponders := make([]int, 0, initiatorsCount)
	for i := 0; i < initiatorsCount; i++ {
		// pick random responder, which the initiator will connect to
		responder := rand.Intn(respondersCount)
		// increment the number of connections picked responder will handle
		respondersTpsCount[responder]++
		// map initiator to picked responder
		pickedResponders = append(pickedResponders, responder)
	}
	initiators := make([]*Client, 0, initiatorsCount)
	responders := make([]*Client, 0, respondersCount)
	for i := 0; i < initiatorsCount; i++ {
		initiators = append(initiators, createClient(t, dc, fmt.Sprintf("initiator_%d", i)))
	}
	for i := 0; i < respondersCount; i++ {
		pk, sk := cipher.GenerateKeyPair()

		c := NewClient(pk, sk, dc, SetLogger(logging.MustGetLogger(fmt.Sprintf("remote_%d", i))))
		if _, ok := respondersTpsCount[i]; ok {
			err := c.InitiateServerConnections(context.Background(), 1)
			require.NoError(t, err)
		}
		responders = append(responders, c)
	}
	totalResponderTpsCount := 0
	for _, connectionsCount := range respondersTpsCount {
		totalResponderTpsCount += connectionsCount
	}
	// channel to listen for `Accept` errors. Any single error must
	// fail the test
	acceptErrs := make(chan error, totalResponderTpsCount)
	var respondersTpsMX sync.Mutex
	respondersTps := make(map[int][]*Transport, len(respondersTpsCount))
	var respondersWG sync.WaitGroup
	respondersWG.Add(totalResponderTpsCount)
	for i := range responders {
		// only run `Accept` in case the responder was picked before
		if _, ok := respondersTpsCount[i]; !ok {
			continue
		}
		for connect := 0; connect < respondersTpsCount[i]; connect++ {
			// run responder
			go func(responderIndex int) {
				defer respondersWG.Done()

				transport, err := responders[responderIndex].Accept(context.Background())
				if err != nil {
					acceptErrs <- err
				}

				// store transport
				respondersTpsMX.Lock()
				respondersTps[responderIndex] = append(respondersTps[responderIndex], transport)
				respondersTpsMX.Unlock()
			}(i)
		}
	}
	// channel to listen for `Dial` errors. Any single error must
	// fail the test
	dialErrs := make(chan error, initiatorsCount)
	var initiatorsTpsMx sync.Mutex
	initiatorsTps := make([]*Transport, 0, initiatorsCount)
	var initiatorsWG sync.WaitGroup
	initiatorsWG.Add(initiatorsCount)
	for i := range initiators {
		// run initiator
		go func(initiatorIndex int) {
			defer initiatorsWG.Done()

			responder := responders[pickedResponders[initiatorIndex]]
			transport, err := initiators[initiatorIndex].Dial(context.Background(), responder.pk)
			if err != nil {
				dialErrs <- err
			}

			// store transport
			initiatorsTpsMx.Lock()
			initiatorsTps = append(initiatorsTps, transport)
			initiatorsTpsMx.Unlock()
		}(i)
	}
	// wait for initiators
	initiatorsWG.Wait()
	close(dialErrs)
	err := <-dialErrs
	// single error should fail test
	require.NoError(t, err)
	// wait for responders
	respondersWG.Wait()
	close(acceptErrs)
	err = <-acceptErrs
	// single error should fail test
	require.NoError(t, err)
	checkConnCount(t, noDelay, len(respondersTpsCount)+initiatorsCount, srv)
	for i, initiator := range initiators {
		// get and check initiator's ServerConn
		initiatorSrvConn, ok := srv.getConn(initiator.pk)
		require.True(t, ok)
		require.Equal(t, initiator.pk, initiatorSrvConn.PK())

		// get and check initiator's ClientConn
		initiatorClientConn, ok := initiator.getConn(srv.pk)
		require.True(t, ok)
		require.Equal(t, srv.pk, initiatorClientConn.RemotePK())

		responder := responders[pickedResponders[i]]

		// get and check responder's ServerConn
		responderSrvConn, ok := srv.getConn(responder.pk)
		require.True(t, ok)
		require.Equal(t, responder.pk, responderSrvConn.PK())

		// get and check responder's ClientConn
		responderClientConn, ok := responder.getConn(srv.pk)
		require.True(t, ok)
		require.Equal(t, srv.pk, responderClientConn.RemotePK())

		// get initiator's nextConn
		nextInitID := getNextInitID(initiatorClientConn)
		initiatorNextConn, ok := initiatorSrvConn.getNext(nextInitID - 2)
		require.True(t, ok)
		require.NotNil(t, initiatorNextConn)
	}
	// close transports for responders
	for _, tps := range respondersTps {
		for _, tp := range tps {
			err := tp.Close()
			require.NoError(t, err)
		}
	}
	// close transports for initiators
	for _, tp := range initiatorsTps {
		err := tp.Close()
		require.NoError(t, err)
	}
	// close responders
	for _, responder := range responders {
		err := responder.Close()
		require.NoError(t, err)
	}
	// close initiators
	for _, initiator := range initiators {
		err := initiator.Close()
		require.NoError(t, err)
	}
	checkConnCount(t, smallDelay, 0, srv)
	for _, responder := range responders {
		checkConnCount(t, smallDelay, 0, responder)
	}
	for _, initiator := range initiators {
		checkConnCount(t, smallDelay, 0, initiator)
	}
}

func testMessageConsistency(t *testing.T, dc disc.APIClient) {
	responder := createClient(t, dc, responderName)
	initiator := createClient(t, dc, initiatorName)
	initiatorTransport, responderTransport := dial(t, initiator, responder, noDelay)
	for i := 0; i < msgCount; i++ {
		// write message of 12 bytes
		_, err := initiatorTransport.Write([]byte(message))
		require.NoError(t, err)

<<<<<<< HEAD
		// create a receiving buffer of 5 bytes
		recBuff := make([]byte, 5)
=======
		var sStartErr error
		sDone := make(chan struct{})
		go func() {
			if err := s.Serve(); err != nil {
				sStartErr = err
			}

			sDone <- struct{}{}
		}()

		// generate keys for both clients
		aPK, aSK := cipher.GenerateKeyPair()
		bPK, bSK := cipher.GenerateKeyPair()

		// create responder
		a := NewClient(aPK, aSK, dc, SetLogger(logging.MustGetLogger("A")))
		err = a.InitiateServerConnections(context.Background(), 1)
		require.NoError(t, err)
>>>>>>> 124e2982

		// read 5 bytes, 7 left
		n, err := responderTransport.Read(recBuff)
		require.NoError(t, err)
		require.Equal(t, n, len(recBuff))

		received := string(recBuff[:n])

		// read 5 more, 2 left
		n, err = responderTransport.Read(recBuff)
		require.NoError(t, err)
		require.Equal(t, n, len(recBuff))

<<<<<<< HEAD
		received += string(recBuff[:n])
=======
		msgCount := 100
		for i := 0; i < msgCount; i++ {
			msg := []byte("Hello there!")

			_, err := bTransport.Write(msg)
			require.NoError(t, err)

			recBuff := make([]byte, 5)

			_, err = aTransport.Read(recBuff)
			require.NoError(t, err)

			_, err = aTransport.Read(recBuff)
			require.NoError(t, err)

			_, err = aTransport.Read(recBuff)
			require.NoError(t, err)
		}
>>>>>>> 124e2982

		// read 2 bytes left
		n, err = responderTransport.Read(recBuff)
		require.NoError(t, err)
		require.Equal(t, n, len(message)-len(recBuff)*2)

<<<<<<< HEAD
		received += string(recBuff[:n])

		// received string must be equal to the sent one
		require.Equal(t, received, message)
	}
	require.NoError(t, closeClosers(initiatorTransport, responderTransport, responder, initiator))
=======
		<-sDone
		require.NoError(t, sStartErr)

		require.NoError(t, testWithTimeout(10*time.Second, func() error {
			if !bTransport.IsClosed() {
				return errors.New("bTransport is not closed")
			}

			return nil
		}))

		require.NoError(t, testWithTimeout(10*time.Second, func() error {
			if !aTransport.IsClosed() {
				return errors.New("aTransport is not closed")
			}

			return nil
		}))

		err = a.Close()
		require.NoError(t, err)

		err = b.Close()
		require.NoError(t, err)
	})

	t.Run("server_disconnect_should_close_transports_while_communication_is_going_on", func(t *testing.T) {
		// generate keys for server
		sPK, sSK := cipher.GenerateKeyPair()

		dc := disc.NewMock()

		l, err := nettest.NewLocalListener("tcp")
		require.NoError(t, err)

		// create a server separately from other tests, since this one should be closed
		s, err := NewServer(sPK, sSK, "", l, dc)
		require.NoError(t, err)

		var sStartErr error
		sDone := make(chan struct{})
		go func() {
			if err := s.Serve(); err != nil {
				sStartErr = err
			}

			sDone <- struct{}{}
		}()

		// generate keys for both clients
		aPK, aSK := cipher.GenerateKeyPair()
		bPK, bSK := cipher.GenerateKeyPair()

		// create responder
		a := NewClient(aPK, aSK, dc, SetLogger(logging.MustGetLogger("A")))
		err = a.InitiateServerConnections(context.Background(), 1)
		require.NoError(t, err)

		// create initiator
		b := NewClient(bPK, bSK, dc, SetLogger(logging.MustGetLogger("B")))
		err = b.InitiateServerConnections(context.Background(), 1)
		require.NoError(t, err)

		bTransport, err := b.Dial(context.Background(), aPK)
		require.NoError(t, err)

		aTransport, err := a.Accept(context.Background())
		require.NoError(t, err)

		var communicationErr error
		communicationStop := make(chan struct{})
		communicationDone := make(chan struct{})
		go func() {
			defer close(communicationDone)

			for {
				select {
				case <-communicationStop:
					return
				default:
					msg := []byte("Hello there!")

					_, communicationErr = bTransport.Write(msg)
					if communicationErr != nil {
						if bTransport.IsClosed() {
							// if tp is closed, error is usual here, suppress
							communicationErr = nil
						}

						return
					}

					recBuff := make([]byte, 5)

					_, communicationErr = aTransport.Read(recBuff)
					if communicationErr != nil {
						if aTransport.IsClosed() {
							// if tp is closed, error is usual here, suppress
							communicationErr = nil
						}

						return
					}

					_, err = aTransport.Read(recBuff)
					if communicationErr != nil {
						if aTransport.IsClosed() {
							// if tp is closed, error is usual here, suppress
							communicationErr = nil
						}

						return
					}

					_, err = aTransport.Read(recBuff)
					if communicationErr != nil {
						if aTransport.IsClosed() {
							// if tp is closed, error is usual here, suppress
							communicationErr = nil
						}

						return
					}
				}
			}
		}()

		err = s.Close()
		require.NoError(t, err)

		<-sDone
		require.NoError(t, sStartErr)

		<-communicationDone
		require.NoError(t, communicationErr)

		require.NoError(t, testWithTimeout(10*time.Second, func() error {
			if !bTransport.IsClosed() {
				return errors.New("bTransport is not closed")
			}

			return nil
		}))

		require.NoError(t, testWithTimeout(10*time.Second, func() error {
			if !aTransport.IsClosed() {
				return errors.New("aTransport is not closed")
			}

			return nil
		}))

		err = a.Close()
		require.NoError(t, err)

		err = b.Close()
		require.NoError(t, err)
	})

	t.Run("Reconnect to server should succeed", func(t *testing.T) {
		t.Run("Same address", func(t *testing.T) {
			t.Parallel()
			testReconnect(t, false)
		})

		t.Run("Random address", func(t *testing.T) {
			t.Parallel()
			testReconnect(t, true)
		})
	})
>>>>>>> 124e2982
}

// Create a server, initiator, responder and transport between them then check if clients are connected to the server.
// Stop the server, then check if no client is connected and if transport is closed.
// Start the server again, check if clients reconnected and if `Dial()` and `Accept()` still work.
// Second argument indicates if the server restarts not on the same address, but on the random one.
func testServerReconnection(t *testing.T, randomAddr bool) {
	dc := disc.NewMock()
	srv := createServer(t, dc, "")

	serverAddr := srv.Addr()

	go srv.Serve() // nolint:errcheck

	checkConnCount(t, noDelay, 0, srv)

	responder := createClient(t, dc, responderName)
	checkConnCount(t, smallDelay, 1, srv)

	initiator := createClient(t, dc, initiatorName)
	checkConnCount(t, smallDelay, 2, srv)

	initiatorTransport, responderTransport := dial(t, initiator, responder, noDelay)

	assert.NoError(t, srv.Close())
	checkTransportsClosed(t, initiatorTransport, responderTransport)
	checkConnCount(t, smallDelay, 0, srv)

	addr := ""
	if !randomAddr {
		addr = serverAddr
	}

	l, err := net.Listen("tcp", serverAddr)
	require.NoError(t, err)

	srv, err = NewServer(srv.pk, srv.sk, addr, l, dc)
	require.NoError(t, err)

	go srv.Serve() // nolint:errcheck

	checkConnCount(t, clientReconnectInterval+smallDelay, 2, srv)
	_, _ = dial(t, initiator, responder, smallDelay)

	assert.NoError(t, srv.Close())
}

func createClient(t *testing.T, dc disc.APIClient, name string) *Client {
	pk, sk := cipher.GenerateKeyPair()

	client := NewClient(pk, sk, dc, SetLogger(logging.MustGetLogger(name)))
	require.NoError(t, client.InitiateServerConnections(context.Background(), 1))

	return client
}

func createServer(t *testing.T, dc disc.APIClient, addr string) *Server {
	pk, sk := cipher.GenerateKeyPair()

	l, err := nettest.NewLocalListener("tcp")
	require.NoError(t, err)

	srv, err := NewServer(pk, sk, addr, l, dc)
	require.NoError(t, err)

	return srv
}

// TODO: update comments mentioning a & b
// Given two client instances (a & b) and a server instance (s),
// Client b should be able to dial a transport with client b
// Data should be sent and delivered successfully via the transport.
// TODO: fix this.
func TestNewClient(t *testing.T) {
	sPK, sSK := cipher.GenerateKeyPair()
	sAddr := "127.0.0.1:8081"

	const tpCount = 10

	dc := disc.NewMock()

	l, err := net.Listen("tcp", sAddr)
	require.NoError(t, err)

	srv, err := NewServer(sPK, sSK, "", l, dc)
	require.NoError(t, err)

	log.Println(srv.Addr())

	go srv.Serve() //nolint:errcheck

	responder := createClient(t, dc, responderName)
	initiator := createClient(t, dc, initiatorName)

	wg := new(sync.WaitGroup)
	wg.Add(1)
	go func() {
		defer wg.Done()

		for i := 0; i < tpCount; i++ {
			initiatorTp, responderTp := dial(t, initiator, responder, noDelay)

			for j := 0; j < msgCount; j++ {
				pay := []byte(fmt.Sprintf("This is message %d!", j))
				_, err := responderTp.Write(pay)
				catch(err)
				_, err = initiatorTp.Read(pay)
				catch(err)
			}

			catch(closeClosers(responderTp, initiatorTp))
		}
	}()

	for i := 0; i < tpCount; i++ {
		initiatorTp, responderTp := dial(t, initiator, responder, noDelay)

		for j := 0; j < msgCount; j++ {
			pay := []byte(fmt.Sprintf("This is message %d!", j))

			n, err := responderTp.Write(pay)
			require.NoError(t, err)
			require.Equal(t, len(pay), n)

			got := make([]byte, len(pay))
			n, err = initiatorTp.Read(got)
			require.Equal(t, len(pay), n)
			require.NoError(t, err)
			require.Equal(t, pay, got)
		}

		// Close TPs
		require.NoError(t, closeClosers(responderTp, initiatorTp))
	}
	wg.Wait()

	assert.NoError(t, srv.Close())
}

func dial(t *testing.T, initiator, responder *Client, delay time.Duration) (initTp, respTp *Transport) {
	var err error

	require.NoError(t, testWithTimeout(delay, func() error {
		ctx := context.TODO()

		initTp, err = initiator.Dial(ctx, responder.pk)
		if err != nil {
			return err
		}

		respTp, err = responder.Accept(ctx)
		return err
	}))
	return initTp, respTp
}<|MERGE_RESOLUTION|>--- conflicted
+++ resolved
@@ -181,35 +181,6 @@
 		assert.Nil(t, s)
 	})
 
-<<<<<<< HEAD
-	srv, err := NewServer(sPK, sSK, "", l, dc)
-	require.NoError(t, err)
-
-	go srv.Serve() //nolint:errcheck
-
-	time.Sleep(smallDelay)
-
-	assert.NoError(t, srv.Close())
-}
-
-func BenchmarkNewServer(b *testing.B) {
-	dc := disc.NewMock()
-
-	for i := 0; i < b.N; i++ {
-		pk, sk := cipher.GenerateKeyPair()
-
-		l, err := net.Listen("tcp", "")
-		if err != nil {
-			b.Error(err)
-		}
-
-		srv, err := NewServer(pk, sk, "", l, dc)
-		if err != nil {
-			b.Error(err)
-		}
-		go srv.Serve() //nolint:errcheck
-	}
-=======
 	t.Run("should_start_and_stop_okay", func(t *testing.T) {
 		s, err := NewServer(sPK, sSK, "", l, dc)
 		require.NoError(t, err)
@@ -221,14 +192,32 @@
 			close(serveDone)
 		}()
 
-		time.Sleep(time.Second)
+		time.Sleep(smallDelay)
 
 		require.NoError(t, s.Close())
 
 		<-serveDone
 		require.NoError(t, serveErr)
 	})
->>>>>>> 124e2982
+}
+
+func BenchmarkNewServer(b *testing.B) {
+	dc := disc.NewMock()
+
+	for i := 0; i < b.N; i++ {
+		pk, sk := cipher.GenerateKeyPair()
+
+		l, err := net.Listen("tcp", "")
+		if err != nil {
+			b.Error(err)
+		}
+
+		srv, err := NewServer(pk, sk, "", l, dc)
+		if err != nil {
+			b.Error(err)
+		}
+		go srv.Serve() //nolint:errcheck
+	}
 }
 
 // TestServer_Serve ensures that Server processes request frames and
@@ -654,29 +643,8 @@
 		_, err := initiatorTransport.Write([]byte(message))
 		require.NoError(t, err)
 
-<<<<<<< HEAD
 		// create a receiving buffer of 5 bytes
 		recBuff := make([]byte, 5)
-=======
-		var sStartErr error
-		sDone := make(chan struct{})
-		go func() {
-			if err := s.Serve(); err != nil {
-				sStartErr = err
-			}
-
-			sDone <- struct{}{}
-		}()
-
-		// generate keys for both clients
-		aPK, aSK := cipher.GenerateKeyPair()
-		bPK, bSK := cipher.GenerateKeyPair()
-
-		// create responder
-		a := NewClient(aPK, aSK, dc, SetLogger(logging.MustGetLogger("A")))
-		err = a.InitiateServerConnections(context.Background(), 1)
-		require.NoError(t, err)
->>>>>>> 124e2982
 
 		// read 5 bytes, 7 left
 		n, err := responderTransport.Read(recBuff)
@@ -690,213 +658,19 @@
 		require.NoError(t, err)
 		require.Equal(t, n, len(recBuff))
 
-<<<<<<< HEAD
 		received += string(recBuff[:n])
-=======
-		msgCount := 100
-		for i := 0; i < msgCount; i++ {
-			msg := []byte("Hello there!")
-
-			_, err := bTransport.Write(msg)
-			require.NoError(t, err)
-
-			recBuff := make([]byte, 5)
-
-			_, err = aTransport.Read(recBuff)
-			require.NoError(t, err)
-
-			_, err = aTransport.Read(recBuff)
-			require.NoError(t, err)
-
-			_, err = aTransport.Read(recBuff)
-			require.NoError(t, err)
-		}
->>>>>>> 124e2982
 
 		// read 2 bytes left
 		n, err = responderTransport.Read(recBuff)
 		require.NoError(t, err)
 		require.Equal(t, n, len(message)-len(recBuff)*2)
 
-<<<<<<< HEAD
 		received += string(recBuff[:n])
 
 		// received string must be equal to the sent one
 		require.Equal(t, received, message)
 	}
 	require.NoError(t, closeClosers(initiatorTransport, responderTransport, responder, initiator))
-=======
-		<-sDone
-		require.NoError(t, sStartErr)
-
-		require.NoError(t, testWithTimeout(10*time.Second, func() error {
-			if !bTransport.IsClosed() {
-				return errors.New("bTransport is not closed")
-			}
-
-			return nil
-		}))
-
-		require.NoError(t, testWithTimeout(10*time.Second, func() error {
-			if !aTransport.IsClosed() {
-				return errors.New("aTransport is not closed")
-			}
-
-			return nil
-		}))
-
-		err = a.Close()
-		require.NoError(t, err)
-
-		err = b.Close()
-		require.NoError(t, err)
-	})
-
-	t.Run("server_disconnect_should_close_transports_while_communication_is_going_on", func(t *testing.T) {
-		// generate keys for server
-		sPK, sSK := cipher.GenerateKeyPair()
-
-		dc := disc.NewMock()
-
-		l, err := nettest.NewLocalListener("tcp")
-		require.NoError(t, err)
-
-		// create a server separately from other tests, since this one should be closed
-		s, err := NewServer(sPK, sSK, "", l, dc)
-		require.NoError(t, err)
-
-		var sStartErr error
-		sDone := make(chan struct{})
-		go func() {
-			if err := s.Serve(); err != nil {
-				sStartErr = err
-			}
-
-			sDone <- struct{}{}
-		}()
-
-		// generate keys for both clients
-		aPK, aSK := cipher.GenerateKeyPair()
-		bPK, bSK := cipher.GenerateKeyPair()
-
-		// create responder
-		a := NewClient(aPK, aSK, dc, SetLogger(logging.MustGetLogger("A")))
-		err = a.InitiateServerConnections(context.Background(), 1)
-		require.NoError(t, err)
-
-		// create initiator
-		b := NewClient(bPK, bSK, dc, SetLogger(logging.MustGetLogger("B")))
-		err = b.InitiateServerConnections(context.Background(), 1)
-		require.NoError(t, err)
-
-		bTransport, err := b.Dial(context.Background(), aPK)
-		require.NoError(t, err)
-
-		aTransport, err := a.Accept(context.Background())
-		require.NoError(t, err)
-
-		var communicationErr error
-		communicationStop := make(chan struct{})
-		communicationDone := make(chan struct{})
-		go func() {
-			defer close(communicationDone)
-
-			for {
-				select {
-				case <-communicationStop:
-					return
-				default:
-					msg := []byte("Hello there!")
-
-					_, communicationErr = bTransport.Write(msg)
-					if communicationErr != nil {
-						if bTransport.IsClosed() {
-							// if tp is closed, error is usual here, suppress
-							communicationErr = nil
-						}
-
-						return
-					}
-
-					recBuff := make([]byte, 5)
-
-					_, communicationErr = aTransport.Read(recBuff)
-					if communicationErr != nil {
-						if aTransport.IsClosed() {
-							// if tp is closed, error is usual here, suppress
-							communicationErr = nil
-						}
-
-						return
-					}
-
-					_, err = aTransport.Read(recBuff)
-					if communicationErr != nil {
-						if aTransport.IsClosed() {
-							// if tp is closed, error is usual here, suppress
-							communicationErr = nil
-						}
-
-						return
-					}
-
-					_, err = aTransport.Read(recBuff)
-					if communicationErr != nil {
-						if aTransport.IsClosed() {
-							// if tp is closed, error is usual here, suppress
-							communicationErr = nil
-						}
-
-						return
-					}
-				}
-			}
-		}()
-
-		err = s.Close()
-		require.NoError(t, err)
-
-		<-sDone
-		require.NoError(t, sStartErr)
-
-		<-communicationDone
-		require.NoError(t, communicationErr)
-
-		require.NoError(t, testWithTimeout(10*time.Second, func() error {
-			if !bTransport.IsClosed() {
-				return errors.New("bTransport is not closed")
-			}
-
-			return nil
-		}))
-
-		require.NoError(t, testWithTimeout(10*time.Second, func() error {
-			if !aTransport.IsClosed() {
-				return errors.New("aTransport is not closed")
-			}
-
-			return nil
-		}))
-
-		err = a.Close()
-		require.NoError(t, err)
-
-		err = b.Close()
-		require.NoError(t, err)
-	})
-
-	t.Run("Reconnect to server should succeed", func(t *testing.T) {
-		t.Run("Same address", func(t *testing.T) {
-			t.Parallel()
-			testReconnect(t, false)
-		})
-
-		t.Run("Random address", func(t *testing.T) {
-			t.Parallel()
-			testReconnect(t, true)
-		})
-	})
->>>>>>> 124e2982
 }
 
 // Create a server, initiator, responder and transport between them then check if clients are connected to the server.
