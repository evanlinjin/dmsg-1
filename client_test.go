package dmsg

import (
	"context"
	"math"
	"math/rand"
	"net"
	"testing"

	"github.com/skycoin/skycoin/src/util/logging"
	"github.com/stretchr/testify/assert"

	"github.com/skycoin/dmsg/cipher"
)

type transportWithError struct {
	tr  *Transport
	err error
}

func BenchmarkNewClientConn(b *testing.B) {
	log := logging.MustGetLogger("dmsg_test")

	p1, _ := net.Pipe()

	pk1, _ := cipher.GenerateKeyPair()
	pk2, _ := cipher.GenerateKeyPair()

<<<<<<< HEAD
=======
	b.ResetTimer()
>>>>>>> 6bd3123e
	for i := 0; i < b.N; i++ {
		NewClientConn(log, p1, pk1, pk2)
	}
}

<<<<<<< HEAD
=======
func BenchmarkClientConn_getNextInitID_1(b *testing.B) {
	benchmarkClientConnGetNextInitID(b, 1)
}

func BenchmarkClientConn_getNextInitID_10(b *testing.B) {
	benchmarkClientConnGetNextInitID(b, 10)
}

func BenchmarkClientConn_getNextInitID_100(b *testing.B) {
	benchmarkClientConnGetNextInitID(b, 100)
}

func BenchmarkClientConn_getNextInitID_1000(b *testing.B) {
	benchmarkClientConnGetNextInitID(b, 1000)
}

func benchmarkClientConnGetNextInitID(b *testing.B, n int) {
	cc, _ := clientConnWithTps(n)
	ctx := context.TODO()

	b.ResetTimer()
	for i := 0; i < b.N; i++ {
		if _, err := cc.getNextInitID(ctx); err != nil {
			b.Error(err)
		}
	}
}

func BenchmarkClientConn_getTp_1(b *testing.B) {
	benchmarkClientConnGetTp(b, 1)
}

func BenchmarkClientConn_getTp_10(b *testing.B) {
	benchmarkClientConnGetTp(b, 10)
}

func BenchmarkClientConn_getTp_100(b *testing.B) {
	benchmarkClientConnGetTp(b, 100)
}

func BenchmarkClientConn_getTp_1000(b *testing.B) {
	benchmarkClientConnGetTp(b, 1000)
}

func benchmarkClientConnGetTp(b *testing.B, n int) {
	cc, ids := clientConnWithTps(n)

	b.ResetTimer()
	for i := 0; i < b.N; i++ {
		cc.getTp(ids[i%len(ids)])
	}
}

func clientConnWithTps(n int) (*ClientConn, []uint16) {
	log := logging.MustGetLogger("dmsg_test")

	p1, _ := net.Pipe()
	pk1, _ := cipher.GenerateKeyPair()
	pk2, _ := cipher.GenerateKeyPair()

	cc := NewClientConn(log, p1, pk1, pk2)
	ids := make([]uint16, 0, n)
	for i := 0; i < n; i++ {
		id := uint16(rand.Intn(math.MaxUint16))
		ids = append(ids, id)
		tp := NewTransport(p1, log, cipher.PubKey{}, cipher.PubKey{}, id, cc.delTp)
		cc.setTp(tp)
	}

	return cc, ids
}

func BenchmarkClientConn_setTp(b *testing.B) {
	rand := rand.New(rand.NewSource(time.Now().UnixNano()))
	log := logging.MustGetLogger("dmsg_test")

	p1, _ := net.Pipe()
	pk1, _ := cipher.GenerateKeyPair()
	pk2, _ := cipher.GenerateKeyPair()

	cc := NewClientConn(log, p1, pk1, pk2)

	b.ResetTimer()
	for i := 0; i < b.N; i++ {
		id := uint16(rand.Intn(math.MaxUint16))
		tp := NewTransport(p1, log, cipher.PubKey{}, cipher.PubKey{}, id, cc.delTp)
		cc.setTp(tp)
	}
}

>>>>>>> 6bd3123e
func TestClient(t *testing.T) {
	logger := logging.MustGetLogger("dms_client")

	// Runs two ClientConn's and dials a transport from one to another.
	// Checks if states change properly and if closing of transport and connections works.
	t.Run("Two connections", func(t *testing.T) {
		p1, p2 := net.Pipe()
		p1, p2 = invertedIDConn{p1}, invertedIDConn{p2}

		pk1, _ := cipher.GenerateKeyPair()
		pk2, _ := cipher.GenerateKeyPair()

		conn1 := NewClientConn(logger, p1, pk1, pk2)
		conn2 := NewClientConn(logger, p2, pk2, pk1)

		ch1 := make(chan *Transport, AcceptBufferSize)
		ch2 := make(chan *Transport, AcceptBufferSize)

		ctx := context.TODO()

		go func() {
			_ = conn1.Serve(ctx, ch1) // nolint:errcheck
		}()

		go func() {
			_ = conn2.Serve(ctx, ch2) // nolint:errcheck
		}()

		conn1.mx.RLock()
		initID := conn1.nextInitID
		conn1.mx.RUnlock()
		_, ok := conn1.getTp(initID)
		assert.False(t, ok)

		tr1, err := conn1.DialTransport(ctx, pk2)
		assert.NoError(t, err)

		_, ok = conn1.getTp(initID)
		assert.True(t, ok)
		conn1.mx.RLock()
		newInitID := conn1.nextInitID
		conn1.mx.RUnlock()
		assert.Equal(t, initID+2, newInitID)

		assert.NoError(t, closeClosers(tr1, conn1, conn2))

		checkClientConnsClosed(t, conn1, conn2)
		checkTransportsClosed(t, tr1)
	})

	// Runs four ClientConn's and dials two transports between them.
	// Checks if states change properly and if closing of transports and connections works.
	t.Run("Four connections", func(t *testing.T) {
		p1, p2 := net.Pipe()
		p1, p2 = invertedIDConn{p1}, invertedIDConn{p2}

		p3, p4 := net.Pipe()
		p3, p4 = invertedIDConn{p3}, invertedIDConn{p4}

		pk1, _ := cipher.GenerateKeyPair()
		pk2, _ := cipher.GenerateKeyPair()
		pk3, _ := cipher.GenerateKeyPair()

		conn1 := NewClientConn(logger, p1, pk1, pk2)
		conn2 := NewClientConn(logger, p2, pk2, pk1)
		conn3 := NewClientConn(logger, p3, pk2, pk3)
		conn4 := NewClientConn(logger, p4, pk3, pk2)

		conn2.setNextInitID(randID(false))
		conn4.setNextInitID(randID(false))

		ch1 := make(chan *Transport, AcceptBufferSize)
		ch2 := make(chan *Transport, AcceptBufferSize)
		ch3 := make(chan *Transport, AcceptBufferSize)
		ch4 := make(chan *Transport, AcceptBufferSize)

		ctx := context.TODO()

		go func() {
			_ = conn1.Serve(ctx, ch1) // nolint:errcheck
		}()

		go func() {
			_ = conn2.Serve(ctx, ch2) // nolint:errcheck
		}()

		go func() {
			_ = conn3.Serve(ctx, ch3) // nolint:errcheck
		}()

		go func() {
			_ = conn4.Serve(ctx, ch4) // nolint:errcheck
		}()

		initID1 := getNextInitID(conn1)
		_, ok := conn1.getTp(initID1)
		assert.False(t, ok)

		initID2 := getNextInitID(conn2)
		_, ok = conn2.getTp(initID2)
		assert.False(t, ok)

		initID3 := getNextInitID(conn3)
		_, ok = conn3.getTp(initID3)
		assert.False(t, ok)

		initID4 := getNextInitID(conn4)
		_, ok = conn4.getTp(initID4)
		assert.False(t, ok)

		trCh1 := make(chan transportWithError)
		trCh2 := make(chan transportWithError)

		go func() {
			tr, err := conn1.DialTransport(ctx, pk2)
			trCh1 <- transportWithError{
				tr:  tr,
				err: err,
			}
		}()

		go func() {
			tr, err := conn3.DialTransport(ctx, pk3)
			trCh2 <- transportWithError{
				tr:  tr,
				err: err,
			}
		}()

		twe1 := <-trCh1
		twe2 := <-trCh2

		tr1, err := twe1.tr, twe1.err
		assert.NoError(t, err)

		_, ok = conn1.getTp(initID1)
		assert.True(t, ok)
		conn1.mx.RLock()
		newInitID1 := conn1.nextInitID
		conn1.mx.RUnlock()
		assert.Equal(t, initID1+2, newInitID1)

		tr2, err := twe2.tr, twe2.err
		assert.NoError(t, err)

		_, ok = conn3.getTp(initID3)
		assert.True(t, ok)
		conn3.mx.RLock()
		newInitID3 := conn3.nextInitID
		conn3.mx.RUnlock()
		assert.Equal(t, initID3+2, newInitID3)

		assert.NoError(t, closeClosers(tr1, tr2, conn1, conn2, conn3, conn4))
		checkTransportsClosed(t, tr1, tr2)
		checkClientConnsClosed(t, conn1, conn3)
	})
}

// used so that we can get two 'ClientConn's directly communicating with one another.
type invertedIDConn struct {
	net.Conn
}

// Write ensures odd IDs turn even, and even IDs turn odd on write.
func (c invertedIDConn) Write(b []byte) (n int, err error) {
	frame := Frame(b)
	newFrame := MakeFrame(frame.Type(), frame.TpID()^1, frame.Pay())
	return c.Conn.Write(newFrame)
}<|MERGE_RESOLUTION|>--- conflicted
+++ resolved
@@ -6,6 +6,7 @@
 	"math/rand"
 	"net"
 	"testing"
+	"time"
 
 	"github.com/skycoin/skycoin/src/util/logging"
 	"github.com/stretchr/testify/assert"
@@ -26,17 +27,12 @@
 	pk1, _ := cipher.GenerateKeyPair()
 	pk2, _ := cipher.GenerateKeyPair()
 
-<<<<<<< HEAD
-=======
-	b.ResetTimer()
->>>>>>> 6bd3123e
+	b.ResetTimer()
 	for i := 0; i < b.N; i++ {
 		NewClientConn(log, p1, pk1, pk2)
 	}
 }
 
-<<<<<<< HEAD
-=======
 func BenchmarkClientConn_getNextInitID_1(b *testing.B) {
 	benchmarkClientConnGetNextInitID(b, 1)
 }
@@ -127,7 +123,6 @@
 	}
 }
 
->>>>>>> 6bd3123e
 func TestClient(t *testing.T) {
 	logger := logging.MustGetLogger("dms_client")
 
