--- conflicted
+++ resolved
@@ -88,11 +88,7 @@
 	var (
 		readBuf  = make([]byte, 29)
 		readErr  error
-<<<<<<< HEAD
-		readDone  = make(chan struct{})
-=======
 		readDone = make(chan struct{})
->>>>>>> 38a0e950
 	)
 	go func() {
 		_, readErr = out.Read(readBuf)
