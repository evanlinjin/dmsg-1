--- conflicted
+++ resolved
@@ -3,12 +3,6 @@
 import (
 	"math/big"
 	"sync"
-<<<<<<< HEAD
-	"time"
-
-	"github.com/skycoin/skywire/pkg/cipher"
-=======
->>>>>>> c557f26a
 
 	"github.com/google/uuid"
 )
@@ -23,15 +17,9 @@
 	LogEntry *LogEntry
 
 	doneChan chan struct{}
-<<<<<<< HEAD
-	doneOnce sync.Once
-	errChan  chan error
-	mu       sync.RWMutex
-=======
 	errChan  chan error
 	mu       sync.RWMutex
 	once     sync.Once
->>>>>>> c557f26a
 
 	readLogChan  chan int
 	writeLogChan chan int
@@ -56,28 +44,12 @@
 	tr.mu.RLock()
 	n, err = tr.Transport.Read(p) // TODO: data race.
 	tr.mu.RUnlock()
-<<<<<<< HEAD
-	if err == nil {
-		select {
-		case <-tr.doneChan:
-			return
-		case tr.readLogChan <- n:
-		}
-		return
-	}
-	select {
-	case <-tr.doneChan:
-		return
-	case tr.errChan <- err:
-	}
-=======
 
 	if err != nil {
 		tr.errChan <- err
 	}
 
 	tr.readLogChan <- n
->>>>>>> c557f26a
 	return
 }
 
@@ -86,34 +58,6 @@
 	tr.mu.RLock()
 	n, err = tr.Transport.Write(p)
 	tr.mu.RUnlock()
-<<<<<<< HEAD
-	if err == nil {
-		select {
-		case <-tr.doneChan:
-			return
-		case tr.writeLogChan <- n:
-		}
-		return
-	}
-	select {
-	case <-tr.doneChan:
-		return
-	case tr.errChan <- err:
-	}
-	return
-}
-
-// Edges returns the edges of underlying transport.
-func (tr *ManagedTransport) Edges() [2]cipher.PubKey {
-	tr.mu.RLock()
-	edges := tr.Transport.Edges()
-	tr.mu.RUnlock()
-	return edges
-}
-
-// SetDeadline sets the deadline of the underlying transport.
-func (tr *ManagedTransport) SetDeadline(t time.Time) error {
-=======
 
 	if err != nil {
 		tr.errChan <- err
@@ -134,45 +78,25 @@
 
 // Close closes underlying
 func (tr *ManagedTransport) Close() error {
->>>>>>> c557f26a
 	tr.mu.RLock()
-	err := tr.Transport.SetDeadline(t)
+	err := tr.Transport.Close()
 	tr.mu.RUnlock()
-	return err
-}
 
-<<<<<<< HEAD
-// IsClosing determines whether is closing.
-func (tr *ManagedTransport) IsClosing() bool {
-=======
 	tr.killWorker()
 	return err
 }
 
 func (tr *ManagedTransport) isClosing() bool {
->>>>>>> c557f26a
 	select {
 	case <-tr.doneChan:
 		return true
 	default:
 		return false
 	}
-<<<<<<< HEAD
-}
-
-// Close closes underlying
-func (tr *ManagedTransport) Close() (err error) {
-	tr.mu.RLock()
-	err = tr.Transport.Close()
-	tr.mu.RUnlock()
-	tr.doneOnce.Do(func() { close(tr.doneChan) })
-	return err
-=======
->>>>>>> c557f26a
 }
 
 func (tr *ManagedTransport) updateTransport(newTr Transport) {
 	tr.mu.Lock()
-	tr.Transport = newTr // TODO: data race.
+	tr.Transport = newTr
 	tr.mu.Unlock()
 }