--- conflicted
+++ resolved
@@ -25,13 +25,8 @@
 	// locally-initiated tps use an even tp_id between local and intermediary dmsg_server.
 	nextInitID uint16
 
-<<<<<<< HEAD
-	// Transports: map of transports to remote dmsg_clients (key: tp_id, val: transport).
-	tps map[uint16]*Transport
-=======
 	// Streams: map of streams to remote dms_clients (key: tp_id, val: stream).
 	tps map[uint16]*Stream
->>>>>>> 39727ed0
 	mx  sync.RWMutex // to protect tps
 
 	pm *PortManager
@@ -242,15 +237,9 @@
 	}
 }
 
-<<<<<<< HEAD
-// DialTransport dials a transport to remote dmsg_client.
-func (c *ClientConn) DialTransport(ctx context.Context, clientPK cipher.PubKey, port uint16) (*Transport, error) {
-	tp, err := c.addTp(ctx, clientPK, 0, port) // TODO: Have proper local port.
-=======
 // DialStream dials a stream to remote dms_client.
 func (c *ClientConn) DialStream(ctx context.Context, rPK cipher.PubKey, rPort uint16) (*Stream, error) {
 	lPort, closeCB, err := c.pm.ReserveEphemeral(ctx)
->>>>>>> 39727ed0
 	if err != nil {
 		return nil, err
 	}
